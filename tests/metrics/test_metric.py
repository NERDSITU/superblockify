"""Tests for the metric class."""
from copy import deepcopy

import matplotlib.pyplot as plt
import pytest

from superblockify.metrics.metric import Metric


class TestMetric:
    """Class to test the Metric class."""

    def test_init(self):
        """Test the init method."""
        metric = Metric()
        assert metric.coverage is None
        assert metric.num_components is None
        assert metric.avg_path_length == {"E": None, "S": None, "N": None}
        assert metric.directness == {"ES": None, "EN": None, "SN": None}
        assert metric.global_efficiency == {"SE": None, "NE": None, "NS": None}
        assert metric.distance_matrix is None

    def test_str(self):
        """Test the __str__ method."""
        metric = Metric()
        assert str(metric) == ""
        metric.coverage = 0.5
        assert str(metric) == "coverage: 0.5; "
        metric.num_components = 2
        assert str(metric) == "coverage: 0.5; num_components: 2; "
        metric.avg_path_length = {"E": None, "S": 4, "N": 11}
        assert (
            str(metric)
            == "coverage: 0.5; num_components: 2; avg_path_length: S: 4, N: 11; "
        )

    def test_repr(self):
        """Test the __repr__ method."""
        metric = Metric()
        assert repr(metric) == "Metric()"
        metric.coverage = 0.5
        assert repr(metric) == "Metric(coverage: 0.5; )"
        metric.num_components = 2
        assert repr(metric) == "Metric(coverage: 0.5; num_components: 2; )"
        metric.avg_path_length = {"E": None, "S": 4, "N": 11}
        assert (
            repr(metric) == "Metric(coverage: 0.5; num_components: 2; "
            "avg_path_length: S: 4, N: 11; )"
        )

    @pytest.mark.xfail(reason="Partitioners need to implement `self.sparsified`.")
<<<<<<< HEAD
    def test_calculate_all(self, test_city_small_copy, partitioner_class):
        """Test the calculate_all method for full metrics."""
        city_name, graph = test_city_small_copy
        part = partitioner_class(
            name=city_name + "_test", city_name=city_name, graph=graph
        )
        part.run()
=======
    def test_calculate_all(self, test_city_small_precalculated):
        """Test the calculate_all method for full metrics."""
        part = deepcopy(test_city_small_precalculated)
>>>>>>> e906403f
        part.calculate_metrics(make_plots=True)
        plt.close("all")

    def test_saving_and_loading(
        self,
        partitioner_class,
        _teardown_test_graph_io,
    ):
        """Test saving and loading of metrics."""
        # Prepare
        part = partitioner_class(
            name="Adliswil_tmp_name",
            city_name="Adliswil_tmp",
            search_str="Adliswil, Bezirk Horgen, Zürich, Switzerland",
        )
        part.run()
        # Save
        part.save(save_graph_copy=False)
        # Load
        metric = Metric.load(part.name)
        # Check if metrics are equal
        assert part.metric == metric<|MERGE_RESOLUTION|>--- conflicted
+++ resolved
@@ -1,6 +1,4 @@
 """Tests for the metric class."""
-from copy import deepcopy
-
 import matplotlib.pyplot as plt
 import pytest
 
@@ -49,19 +47,9 @@
         )
 
     @pytest.mark.xfail(reason="Partitioners need to implement `self.sparsified`.")
-<<<<<<< HEAD
-    def test_calculate_all(self, test_city_small_copy, partitioner_class):
-        """Test the calculate_all method for full metrics."""
-        city_name, graph = test_city_small_copy
-        part = partitioner_class(
-            name=city_name + "_test", city_name=city_name, graph=graph
-        )
-        part.run()
-=======
     def test_calculate_all(self, test_city_small_precalculated):
         """Test the calculate_all method for full metrics."""
         part = deepcopy(test_city_small_precalculated)
->>>>>>> e906403f
         part.calculate_metrics(make_plots=True)
         plt.close("all")
 
