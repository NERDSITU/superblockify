"""Tests for the plot module."""
from configparser import ConfigParser

import pytest
from matplotlib import pyplot as plt

from superblockify.plot import (
    paint_streets,
    plot_by_attribute,
    make_color_list,
    make_edge_color_list,
    make_node_color_list,
    plot_road_type_for,
)

config = ConfigParser()
config.read("config.ini")


@pytest.mark.parametrize("e_l,n_a", [(0.5, 0.5), (1, 0)])
@pytest.mark.parametrize("save", [True, False])
def test_paint_streets(test_city_all_copy, e_l, n_a, save):
    """Test `paint_streets` by design."""
    city_path, graph = test_city_all_copy
    paint_streets(
        graph,
        edge_linewidth=e_l,
        node_alpha=n_a,
        save=save,
        filepath=f"{config['tests']['test_data_path']}output/{city_path}.pdf",
    )
    plt.close()


def test_paint_streets_overwrite_ec(test_city_all_copy):
    """Test `paint_streets` trying to overwrite the edge colors."""
    _, graph = test_city_all_copy
    with pytest.raises(ValueError):
        paint_streets(graph, edge_color="white")


def test_paint_streets_empty_plot(test_city_all_copy):
    """Test `paint_streets` trying plot empty plot."""
    _, graph = test_city_all_copy
    with pytest.raises(ValueError):
        paint_streets(graph, edge_linewidth=0, node_size=0)


<<<<<<< HEAD
def test_plot_by_attribute(test_city_all_copy):
    """Test `plot_by_attribute` by design."""
    _, graph = test_city_all_copy
    # Use osmid as attribute determining color
    # Some osmid attributes return lists, not ints, just take first element
    new_edge_attribute_by_function(
        graph,
        lambda osmid: osmid if isinstance(osmid, int) else osmid[0],
        "osmid",
        "osmid_0",
=======
@pytest.mark.parametrize(
    "e_a,n_a",
    [
        ("bearing", "osmid"),
        ("bearing", None),
        (None, "osmid"),
    ],
)
def test_plot_by_attribute(test_city_small_osmid, e_a, n_a):
    """Test `plot_by_attribute` by design."""
    plot_by_attribute(
        test_city_small_osmid,
        edge_attr=e_a,
        edge_cmap="rainbow",
        node_attr=n_a,
        node_cmap="rainbow",
>>>>>>> e906403f
    )
    plt.close()


<<<<<<< HEAD
def test_plot_by_attribute_no_attribute(test_city_all_copy):
    """Test `plot_by_attribute` with missing attribute."""
    _, graph = test_city_all_copy
=======
@pytest.mark.parametrize(
    "attributes",
    [
        {"edge_attr": None, "node_attr": None},
        {"edge_color": "white"},
        {"node_color": "white"},
        {"edge_linewidth": 0, "node_size": 0},
        {"edge_attr_types": "ff"},
        {"node_attr_types": None},
        {"edge_minmax_val": (1, 1)},
        {"node_cmap": "unknown"},
    ],
)
def test_plot_by_attribute_faulty(attributes, test_city_small_osmid):
    """Test `plot_by_attribute` with missing attribute."""
    healthy_kwargs = {
        "edge_attr": "bearing",
        "edge_cmap": "rainbow",
        "edge_color": None,
        "node_attr": "osmid1",
        "node_cmap": "rainbow",
        "node_color": None,
    }
    # change the dict with the given attributes
    for key, value in attributes.items():
        healthy_kwargs[key] = value

>>>>>>> e906403f
    with pytest.raises(ValueError):
        plot_by_attribute(test_city_small_osmid, **healthy_kwargs)


@pytest.mark.parametrize(
    "minmax_val_faulty",
    [
        1,
        1.3,
        "str",
        tuple(),
        (1,),
        (1, 2, 3),
        (1, 2, 3, 4),
        (0, 0),
        (1, 1),
        (1, 0),
    ],
)
def test_plot_by_attribute_minmax_val_faulty(test_city_all_copy, minmax_val_faulty):
    """Test `plot_by_attribute` with faulty minmax_val."""
    _, graph = test_city_all_copy
    with pytest.raises(ValueError):
        plot_by_attribute(graph, edge_attr="osmid", node_minmax_val=minmax_val_faulty)


def test_make_edge_color_list(test_city_all_copy):
    """Test `make_edge_color_list` by design."""
    _, graph = test_city_all_copy
    colormap = plt.get_cmap("rainbow")
    edge_color_list = list(
        make_edge_color_list(graph, "bearing", cmap=colormap, attr_types="numerical")
    )
    assert len(edge_color_list) == len(graph.edges)
    assert isinstance(edge_color_list[0], tuple)
    assert len(edge_color_list[0]) == 4


def test_make_node_color_list(test_city_small_osmid):
    """Test `make_node_color_list` by design."""
    colormap = plt.get_cmap("rainbow")
    node_color_list = list(
        make_node_color_list(
            test_city_small_osmid, "osmid", cmap=colormap, attr_types="numerical"
        )
    )
    assert len(node_color_list) == len(test_city_small_osmid.nodes)
    assert isinstance(node_color_list[0], tuple)
    assert len(node_color_list[0]) == 4


@pytest.mark.parametrize(
    "attr_type,minmax",
    [
        ("ff", (0.5, 1.0)),  # attr_type not in ["numerical", "categorical"]
        ("categorical", 0),  # minmax not None
        ("numerical", (0.5, 1.0, 1.5)),  # minmax not two-element tuple or None
        ("numerical", (1.5)),  # minmax not two-element tuple or None
        ("numerical", True),  # minmax not two-element tuple or None
    ],
)
<<<<<<< HEAD
def test_make_edge_color_list_faulty_attr_type(test_city_all_copy, attr_type, minmax):
=======
@pytest.mark.parametrize("obj_type", ["node", "edge"])
def test_make_color_list_faulty_attr_type(test_city_all, obj_type, attr_type, minmax):
>>>>>>> e906403f
    """Test `make_edge_color_list` with faulty attr_type."""
    _, graph = test_city_all_copy
    colormap = plt.get_cmap("rainbow")
    with pytest.raises((ValueError, TypeError)):
        make_color_list(
            graph,
            "bearing",
            cmap=colormap,
            obj_type=obj_type,
            attr_types=attr_type,
            minmax_val=minmax,
        )


def test_make_edge_color_list_attr_unsortable(test_city_all_copy):
    """Test `make_edge_color_list` with unsortable attribute."""
    _, graph = test_city_all_copy
    colormap = plt.get_cmap("rainbow")
    # Set first edge with to a number, second one to a string, third one to a list
    node = list(graph.edges(data=True))[0]
    graph[node[0]][node[1]][0]["bearing"] = "str"

    make_edge_color_list(graph, "bearing", cmap=colormap, attr_types="categorical")


@pytest.mark.parametrize(
    "road_types",
    [
        ["residential"],
        ["residential", "unclassified"],
        [
            "motorway",
            "trunk",
            "primary",
            "secondary",
            "tertiary",
            "motorway_link",
            "trunk_link",
            "primary_link",
            "secondary_link",
            "tertiary_link",
        ],
    ],
)
def test_plot_road_type_for(test_city_all_copy, road_types):
    """Test `plot_road_type_for` by design."""
    city_name, graph = test_city_all_copy
    plot_road_type_for(graph, included_types=road_types, name=city_name)
    plt.close()<|MERGE_RESOLUTION|>--- conflicted
+++ resolved
@@ -46,18 +46,6 @@
         paint_streets(graph, edge_linewidth=0, node_size=0)
 
 
-<<<<<<< HEAD
-def test_plot_by_attribute(test_city_all_copy):
-    """Test `plot_by_attribute` by design."""
-    _, graph = test_city_all_copy
-    # Use osmid as attribute determining color
-    # Some osmid attributes return lists, not ints, just take first element
-    new_edge_attribute_by_function(
-        graph,
-        lambda osmid: osmid if isinstance(osmid, int) else osmid[0],
-        "osmid",
-        "osmid_0",
-=======
 @pytest.mark.parametrize(
     "e_a,n_a",
     [
@@ -74,16 +62,10 @@
         edge_cmap="rainbow",
         node_attr=n_a,
         node_cmap="rainbow",
->>>>>>> e906403f
     )
     plt.close()
 
 
-<<<<<<< HEAD
-def test_plot_by_attribute_no_attribute(test_city_all_copy):
-    """Test `plot_by_attribute` with missing attribute."""
-    _, graph = test_city_all_copy
-=======
 @pytest.mark.parametrize(
     "attributes",
     [
@@ -111,7 +93,6 @@
     for key, value in attributes.items():
         healthy_kwargs[key] = value
 
->>>>>>> e906403f
     with pytest.raises(ValueError):
         plot_by_attribute(test_city_small_osmid, **healthy_kwargs)
 
@@ -173,12 +154,10 @@
         ("numerical", True),  # minmax not two-element tuple or None
     ],
 )
-<<<<<<< HEAD
-def test_make_edge_color_list_faulty_attr_type(test_city_all_copy, attr_type, minmax):
-=======
 @pytest.mark.parametrize("obj_type", ["node", "edge"])
-def test_make_color_list_faulty_attr_type(test_city_all, obj_type, attr_type, minmax):
->>>>>>> e906403f
+def test_make_color_list_faulty_attr_type(
+        test_city_all_copy, obj_type, attr_type, minmax
+):
     """Test `make_edge_color_list` with faulty attr_type."""
     _, graph = test_city_all_copy
     colormap = plt.get_cmap("rainbow")
