"""superblockify package version."""

<<<<<<< HEAD
__version__ = "1.0.0rc11"
=======
__version__ = "1.0.0"
>>>>>>> 52870618
<|MERGE_RESOLUTION|>--- conflicted
+++ resolved
@@ -1,7 +1,3 @@
 """superblockify package version."""
 
-<<<<<<< HEAD
-__version__ = "1.0.0rc11"
-=======
-__version__ = "1.0.0"
->>>>>>> 52870618
+__version__ = "1.0.0"